--- conflicted
+++ resolved
@@ -149,40 +149,9 @@
         Limits {
             iter: 2,
             node: 100_000,
+            match_: 1000,
         }
     } else {
-<<<<<<< HEAD
-        let limits = if let DeriveType::AllRules = derive_type {
-            Limits {
-                iter: 2,
-                node: 100_000,
-                match_: 1000,
-            }
-        } else {
-            Limits::deriving()
-        };
-
-        let start_f = Instant::now();
-        let (can_f, cannot_f) = ruleset.derive(derive_type, baseline, limits);
-        let time_f = start_f.elapsed();
-        let start_b = Instant::now();
-        let (can_b, cannot_b) = baseline.derive(derive_type, ruleset, limits);
-        let time_b = start_b.elapsed();
-
-        let derivability_results = json!({
-            "enumo_derives_baseline_derivable": &can_f.to_str_vec(),
-            "enumo_derives_baseline_underivable": &cannot_f.to_str_vec(),
-            "baseline_derives_enumo_derivable": &can_b.to_str_vec(),
-            "baseline_derives_enumo_underivable": &cannot_b.to_str_vec(),
-        });
-
-        (
-            (can_f.len(), can_b.len()),
-            (time_f, time_b),
-            derivability_results,
-        )
-    }
-=======
         Limits::deriving()
     };
 
@@ -213,5 +182,4 @@
         (time_f, time_b),
         derivability_results,
     )
->>>>>>> 282f245e
 }