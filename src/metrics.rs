// TODO generalize this
//use crate::SimpleMath;
use serde::Deserialize;
use serde::Serialize;
<<<<<<< HEAD
use std::time::{Duration, Instant};
=======
use std::time::Duration;

#[derive(Serialize, Deserialize)]
pub enum EventType {
    AddedNodes,
    FoundRules,
}

#[derive(Serialize, Deserialize)]
pub enum Content {
    Comment(String),
    // TODO generalize this
    Nodes(Vec<String>),
    Rules(Vec<String>),
}
>>>>>>> 64f6d63e

#[derive(Serialize, Deserialize)]
pub struct EgraphStats {
    data_points: Vec<EgraphStatsData>,
    time_points: Vec<TimingData>,
}

#[derive(Serialize, Deserialize)]
struct EgraphStatsData {
    eqsat_iter: i32,
    eclasses: usize,
    enodes: usize,
    event: Option<EventType>,
    note: Option<Content>,
}

#[derive(Serialize, Deserialize)]
struct TimingData {
    timing: Duration,
}

pub struct TimeHolder {
    pub before: Instant,
}

impl EgraphStats {
    pub fn new() -> EgraphStats {
        EgraphStats {
            data_points: Vec::new(),
            time_points: Vec::new(),
        }
    }

    pub fn record(&mut self, eqsat_iter: i32, eclasses: usize, enodes: usize) {
        self.data_points.push(EgraphStatsData {
            eqsat_iter,
            eclasses,
            enodes,
            event: None,
            note: None,
        });
    }

    pub fn log_event_metrics(
        &mut self,
        eqsat_iter: i32,
        eclasses: usize,
        enodes: usize,
        event: EventType,
        note: Content,
    ) {
        self.data_points.push(EgraphStatsData {
            eqsat_iter,
            eclasses,
            enodes,
            event: Some(event),
            note: Some(note),
        });
    }

    pub fn start(&mut self) -> TimeHolder {
        TimeHolder {
            before: Instant::now(),
        }
    }

    pub fn stop(&mut self, timer: TimeHolder) {
        let after = Instant::now();
        let duration = after.duration_since(timer.before);
        self.time_points.push(TimingData { timing: duration })
    }

    // todo abstract opening file
    pub fn print_timing_to_file(&self) {
        std::fs::create_dir_all("out").expect("could not create dir");
        //let outfile = std::fs::OpenOptions::new().append(true).create(true).open("out/eqsat_egraph_size.json").expect("failed to open file");
        let outfile =
            std::fs::File::create("out/eqsat_duration.json").expect("failed to open file");
        serde_json::to_writer_pretty(outfile, &self.time_points).unwrap();
    }

    pub fn print_to_file(&self) {
        std::fs::create_dir_all("out").expect("could not create dir");
        //let outfile = std::fs::OpenOptions::new().append(true).create(true).open("out/eqsat_egraph_size.json").expect("failed to open file");
        let outfile =
            std::fs::File::create("out/eqsat_egraph_size.json").expect("failed to open file");
        serde_json::to_writer_pretty(outfile, &self.data_points).unwrap();
    }
}

#[derive(Serialize, Deserialize)]
struct TimeStats {
    pub niter: usize,
    pub adding_exprs: Duration,
    pub nloop: usize,
    pub cloning_pristine: Duration,
    pub clean_rules: Duration,
    pub tainted_eqsat: Duration,
    pub update_pristine: Duration,
    pub cvec_grouping: Duration,
    pub learn_a_rule: Duration,
    pub before_eqsat_eclasses: usize,
    pub before_eqsat_enodes: usize,
    pub before_cvec_eclasses: usize,
    pub before_cvec_enodes: usize,
    pub after_cvec_eclasses: usize,
    pub after_cvec_enodes: usize,
    pub cvec_groups: usize,
    pub learned_rule: String,
}

pub struct RulerProfile {
    ruler_profile: Vec<TimeStats>,
}

impl RulerProfile {
    pub fn new() -> RulerProfile {
        RulerProfile {
            ruler_profile: Vec::new(),
        }
    }

    pub fn record(
        &mut self,
        niter: usize,
        adding_exprs: Duration,
        nloop: usize,
        cloning_pristine: Duration,
        clean_rules: Duration,
        tainted_eqsat: Duration,
        update_pristine: Duration,
        cvec_grouping: Duration,
        learn_a_rule: Duration,
        before_eqsat_eclasses: usize,
        before_eqsat_enodes: usize,
        before_cvec_eclasses: usize,
        before_cvec_enodes: usize,
        after_cvec_eclasses: usize,
        after_cvec_enodes: usize,
        cvec_groups: usize,
        learned_rule: String,
    ) {
        self.ruler_profile.push(TimeStats {
            niter,
            adding_exprs,
            nloop,
            cloning_pristine,
            clean_rules,
            tainted_eqsat,
            update_pristine,
            cvec_grouping,
            learn_a_rule,
            before_eqsat_eclasses,
            before_eqsat_enodes,
            before_cvec_eclasses,
            before_cvec_enodes,
            after_cvec_eclasses,
            after_cvec_enodes,
            learned_rule,
            cvec_groups,
        })
    }

    pub fn print_to_file(&self) {
        let root_dir = env!("CARGO_MANIFEST_DIR");
        let out_dir: String = root_dir.to_string() + "/out";
        let json_path: String = out_dir.clone() + "/ruler_profile.json";
        std::fs::create_dir_all(out_dir).expect("could not create dir");
        let outfile = std::fs::File::create(json_path).expect("failed to open file");
        serde_json::to_writer_pretty(outfile, &self.ruler_profile).unwrap();
    }
}<|MERGE_RESOLUTION|>--- conflicted
+++ resolved
@@ -2,10 +2,7 @@
 //use crate::SimpleMath;
 use serde::Deserialize;
 use serde::Serialize;
-<<<<<<< HEAD
 use std::time::{Duration, Instant};
-=======
-use std::time::Duration;
 
 #[derive(Serialize, Deserialize)]
 pub enum EventType {
@@ -20,7 +17,6 @@
     Nodes(Vec<String>),
     Rules(Vec<String>),
 }
->>>>>>> 64f6d63e
 
 #[derive(Serialize, Deserialize)]
 pub struct EgraphStats {
