--- conflicted
+++ resolved
@@ -40,13 +40,8 @@
         }
         let vars: Vec<String> = vars.into_iter().collect();
         L::initialize_vars(&mut egraph, &vars);
-<<<<<<< HEAD
-        let sexps = self.force();
-        for sexp in &sexps {
-=======
 
         for sexp in sexps.iter() {
->>>>>>> b8a3ef11
             egraph.add_expr(&sexp.to_string().parse::<RecExpr<L>>().unwrap());
         }
         println!(
