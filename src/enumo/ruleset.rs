--- conflicted
+++ resolved
@@ -312,18 +312,8 @@
         limits: Limits,
     ) -> Self {
         // 1. Compress egraph using allowed rules
-<<<<<<< HEAD
-        let mut allowed = Ruleset::default();
-        for eq in prior.0.values() {
-            if L::is_allowed_rewrite(&eq.lhs, &eq.rhs) {
-                allowed.add(eq.clone());
-            }
-        }
-        println!("Running {} allowed rules", allowed.len());
-=======
         let (allowed, _) = prior.partition(|eq| L::is_allowed_rewrite(&eq.lhs, &eq.rhs));
 
->>>>>>> b8a3ef11
         let (_, unions, _) = allowed.compress_egraph(egraph.clone(), limits);
         Self::apply_unions(egraph, unions);
 
