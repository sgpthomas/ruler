--- conflicted
+++ resolved
@@ -229,12 +229,8 @@
     // and statistics about runtime and the number of rules in each ruleset.
     pub fn write_json_equiderivability(
         &self,
-<<<<<<< HEAD
+        derive_type: DeriveType,
         baseline: &Self,
-=======
-        derive_type: DeriveType,
-        baseline: Self,
->>>>>>> 45011841
         name: &str,
         limits: Limits,
         duration: Duration,
@@ -248,15 +244,9 @@
         let mut file = std::fs::File::create(filepath.clone())
             .unwrap_or_else(|_| panic!("Failed to open '{}'", filepath.clone()));
 
-<<<<<<< HEAD
-        let (can_f, cannot_f) = self.derive(baseline, limits);
-
-        let (can_b, cannot_b) = baseline.derive(self, limits);
-=======
-        let (can_f, cannot_f) = self.derive(derive_type, baseline.clone(), limits);
-
-        let (can_b, cannot_b) = baseline.derive(derive_type, self.clone(), limits);
->>>>>>> 45011841
+        let (can_f, cannot_f) = self.derive(derive_type, baseline, limits);
+
+        let (can_b, cannot_b) = baseline.derive(derive_type, self, limits);
 
         let derivability_results = json!({
             "forwards derivable": &can_f.to_str_vec(),
@@ -326,7 +316,7 @@
 
     pub fn baseline_compare_to(
         &self,
-        baseline: Self,
+        baseline: &Self,
         baseline_name: &str,
         domain_name: &str,
         duration: Duration,
@@ -334,14 +324,14 @@
     ) {
         self.write_json_equiderivability(
             DeriveType::Lhs,
-            baseline.clone(),
+            baseline,
             &format!("{}_{}_lhs.json", baseline_name, domain_name),
             limits,
             duration,
         );
         self.write_json_equiderivability(
             DeriveType::LhsAndRhs,
-            baseline.clone(),
+            baseline,
             &format!("{}_{}_lhs_rhs.json", baseline_name, domain_name),
             limits,
             duration,
@@ -583,7 +573,7 @@
         &self,
         derive_type: DeriveType,
         rule: &Rule<L>,
-        allrules: Self,
+        allrules: &Self,
         limits: Limits,
     ) -> bool {
         let scheduler = Scheduler::Saturating(limits);
@@ -624,20 +614,15 @@
 
     // Use self rules to derive against rules. That is, partition against
     // into derivable / not-derivable with respect to self
-<<<<<<< HEAD
-    pub fn derive(&self, against: &Self, limits: Limits) -> (Self, Self) {
-        against.partition(|eq| self.can_derive(eq, limits))
-=======
-    pub fn derive(&self, derive_type: DeriveType, against: Self, limits: Limits) -> (Self, Self) {
-        against.partition(|eq| self.can_derive(derive_type, eq, against.clone(), limits))
->>>>>>> 45011841
-    }
-
-    pub fn print_derive(one: &str, two: &str) {
+    pub fn derive(&self, derive_type: DeriveType, against: &Self, limits: Limits) -> (Self, Self) {
+        against.partition(|eq| self.can_derive(derive_type, eq, against, limits))
+    }
+
+    pub fn print_derive(derive_type: DeriveType, one: &str, two: &str) {
         let r1: Ruleset<L> = Ruleset::from_file(one);
         let r2: Ruleset<L> = Ruleset::from_file(two);
 
-        let (can, cannot) = r1.derive(&r2, Limits::default());
+        let (can, cannot) = r1.derive(derive_type, &r2, Limits::default());
         println!(
             "Using {} ({}) to derive {} ({}).\nCan derive {}, cannot derive {}. Missing:",
             one,
