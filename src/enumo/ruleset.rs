--- conflicted
+++ resolved
@@ -7,13 +7,8 @@
 use std::{io::Read, io::Write, sync::Arc, time::Duration};
 
 use crate::{
-<<<<<<< HEAD
-    CVec, DeriveType, EGraph, Equality, ExtractableAstSize, HashMap, Id, IndexMap, Limits,
-    Signature, SynthAnalysis, SynthLanguage, ValidationResult,
-=======
-    CVec, EGraph, ExtractableAstSize, HashMap, Id, IndexMap, Limits, Signature, SynthAnalysis,
-    SynthLanguage, ValidationResult,
->>>>>>> e610d831
+    CVec, DeriveType, EGraph, ExtractableAstSize, HashMap, Id, IndexMap, Limits, Signature,
+    SynthAnalysis, SynthLanguage, ValidationResult,
 };
 
 use super::{Rule, Scheduler};
@@ -546,17 +541,13 @@
         chosen
     }
 
-<<<<<<< HEAD
     pub fn can_derive(
         &self,
         derive_type: DeriveType,
-        rule: &Equality<L>,
+        rule: &Rule<L>,
         allrules: Self,
         limits: Limits,
     ) -> bool {
-=======
-    pub fn can_derive(&self, rule: &Rule<L>, limits: Limits) -> bool {
->>>>>>> e610d831
         let scheduler = Scheduler::Saturating(limits);
         let mut egraph: EGraph<L, SynthAnalysis> = Default::default();
         let lexpr = &L::instantiate(&rule.lhs);
