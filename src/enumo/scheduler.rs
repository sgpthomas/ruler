use std::time::{Duration, Instant};

use egg::{BackoffScheduler, Rewrite, Runner};

use crate::{EGraph, Id, Limits, SynthAnalysis, SynthLanguage};

use super::*;

#[derive(Debug, Clone, Copy)]
pub enum Scheduler {
    Simple(Limits),
    Saturating(Limits),
    Compress(Limits),
}

impl Scheduler {
    fn mk_runner<L: SynthLanguage>(
        egraph: EGraph<L, SynthAnalysis>,
        limits: &Limits,
        timeout: Duration,
    ) -> Runner<L, SynthAnalysis> {
        Runner::default()
            .with_scheduler(egg::SimpleScheduler)
            .with_node_limit(limits.node)
            .with_iter_limit(limits.iter)
            .with_time_limit(timeout)
            .with_egraph(egraph)
    }

    pub fn run_internal<L: SynthLanguage>(
        &self,
        egraph: &EGraph<L, SynthAnalysis>,
        ruleset: &Ruleset<L>,
        rule: Option<&Rule<L>>,
        timeout: Duration,
    ) -> EGraph<L, SynthAnalysis> {
        let get_runner = |egraph: EGraph<L, SynthAnalysis>, limits: Limits| {
            if let Some(rule) = rule {
                let lexpr = L::instantiate(&rule.lhs);
                let rexpr = L::instantiate(&rule.rhs);

<<<<<<< HEAD
                Self::mk_runner(egraph, &limits, timeout).with_hook(move |r| {
                    let lhs = r.egraph.lookup_expr(&lexpr);
                    let rhs = r.egraph.lookup_expr(&rexpr);
                    match (lhs, rhs) {
                        (Some(l), Some(r)) => {
                            if l == r {
                                Err("Done".to_owned())
                            } else {
                                Ok(())
=======
                Self::mk_runner(egraph, &limits)
                    .with_scheduler(BackoffScheduler::default().with_initial_match_limit(200_000))
                    .with_hook(move |r| {
                        let lhs = r.egraph.lookup_expr(&lexpr);
                        let rhs = r.egraph.lookup_expr(&rexpr);
                        match (lhs, rhs) {
                            (Some(l), Some(r)) => {
                                if l == r {
                                    Err("Done".to_owned())
                                } else {
                                    Ok(())
                                }
>>>>>>> 62419cea
                            }
                            _ => Ok(()),
                        }
                    })
            } else {
                Self::mk_runner(egraph, &limits, timeout)
            }
        };
        match self {
            Scheduler::Simple(limits) => {
                let rewrites = ruleset.0.values().map(|rule| &rule.rewrite);
                let mut runner = get_runner(egraph.clone(), *limits)
                    .with_iter_limit(limits.iter)
                    .with_node_limit(limits.node)
                    .with_scheduler(egg::SimpleScheduler)
                    .run(rewrites);
                runner.egraph.rebuild();
                runner.egraph
            }
            Scheduler::Saturating(limits) => {
                let (sat, other) = ruleset.partition(|rule| rule.is_saturating());
                let (sat, other): (Vec<Rewrite<_, _>>, Vec<Rewrite<_, _>>) = (
                    (sat.0.iter().map(|(_, rule)| rule.rewrite.clone()).collect()),
                    (other
                        .0
                        .iter()
                        .map(|(_, rule)| rule.rewrite.clone())
                        .collect()),
                );

                let mut runner = get_runner(egraph.clone(), *limits);

                let start = Instant::now();
                for _ in 0..limits.iter {
                    // Early out if we've passed the time limit
                    let elapsed = start.elapsed();
                    if elapsed > timeout {
                        runner.egraph.rebuild();
                        return runner.egraph;
                    }

                    // Sat
                    runner = get_runner(runner.egraph, Limits::max()).run(&sat);

                    // Other
                    runner = get_runner(
                        runner.egraph,
                        Limits {
                            iter: 1,
                            node: limits.node,
                        },
                    )
                    .run(&other);
                }
                let mut runner = get_runner(runner.egraph, Limits::max()).run(&sat);
                runner.egraph.rebuild();
                runner.egraph
            }
            Scheduler::Compress(limits) => {
                let mut clone = egraph.clone();
                let ids: Vec<Id> = egraph.classes().map(|c| c.id).collect();

                let out = Self::Simple(*limits).run(egraph, ruleset);

                // Build a map from id in out to all of the ids in egraph that are equivalent
                let mut unions = HashMap::default();
                for id in ids {
                    let new_id = out.find(id);
                    unions.entry(new_id).or_insert_with(Vec::new).push(id);
                }

                for ids in unions.values() {
                    if ids.len() > 1 {
                        let first = ids[0];
                        for id in &ids[1..] {
                            clone.union(first, *id);
                        }
                    }
                }
                clone.rebuild();
                clone
            }
        }
    }

    pub fn run<L: SynthLanguage>(
        &self,
        egraph: &EGraph<L, SynthAnalysis>,
        ruleset: &Ruleset<L>,
    ) -> EGraph<L, SynthAnalysis> {
        // Set timeout to something quite high (10 minutes) to reduce non-deterministic
        // behavior. If egg terminates due to timeout, it's hard to reason about
        // what did/didn't merge, and things vary a lot on different machines, so
        // it is best to avoid terminating due to timeout.
        self.run_internal(egraph, ruleset, None, Duration::from_secs(600))
    }

    pub fn run_derive<L: SynthLanguage>(
        &self,
        egraph: &EGraph<L, SynthAnalysis>,
        ruleset: &Ruleset<L>,
        rule: &Rule<L>,
    ) -> EGraph<L, SynthAnalysis> {
        // We need to include a timeout for derivability checking because the ruler1
        // baseline rules are not very well-behaved so they go off the rails if left
        // unattended. The ruler1 derivability checker had a 10 second timeout,
        // so we do the same here. Ours is actually more generous because (at least
        // in the case of the saturating scheduler), it's possible to run for 30-40
        // seconds because there are multiple runners strung together. In any case,
        // the timeout gives the rules at least as long as the ruler1 derivability
        // checker would have.
        self.run_internal(egraph, ruleset, Some(rule), Duration::from_secs(10))
    }
}<|MERGE_RESOLUTION|>--- conflicted
+++ resolved
@@ -1,4 +1,4 @@
-use std::time::{Duration, Instant};
+use std::time::Duration;
 
 use egg::{BackoffScheduler, Rewrite, Runner};
 
@@ -17,13 +17,12 @@
     fn mk_runner<L: SynthLanguage>(
         egraph: EGraph<L, SynthAnalysis>,
         limits: &Limits,
-        timeout: Duration,
     ) -> Runner<L, SynthAnalysis> {
         Runner::default()
             .with_scheduler(egg::SimpleScheduler)
             .with_node_limit(limits.node)
             .with_iter_limit(limits.iter)
-            .with_time_limit(timeout)
+            .with_time_limit(Duration::from_secs(600))
             .with_egraph(egraph)
     }
 
@@ -32,24 +31,12 @@
         egraph: &EGraph<L, SynthAnalysis>,
         ruleset: &Ruleset<L>,
         rule: Option<&Rule<L>>,
-        timeout: Duration,
     ) -> EGraph<L, SynthAnalysis> {
         let get_runner = |egraph: EGraph<L, SynthAnalysis>, limits: Limits| {
             if let Some(rule) = rule {
                 let lexpr = L::instantiate(&rule.lhs);
                 let rexpr = L::instantiate(&rule.rhs);
 
-<<<<<<< HEAD
-                Self::mk_runner(egraph, &limits, timeout).with_hook(move |r| {
-                    let lhs = r.egraph.lookup_expr(&lexpr);
-                    let rhs = r.egraph.lookup_expr(&rexpr);
-                    match (lhs, rhs) {
-                        (Some(l), Some(r)) => {
-                            if l == r {
-                                Err("Done".to_owned())
-                            } else {
-                                Ok(())
-=======
                 Self::mk_runner(egraph, &limits)
                     .with_scheduler(BackoffScheduler::default().with_initial_match_limit(200_000))
                     .with_hook(move |r| {
@@ -62,13 +49,12 @@
                                 } else {
                                     Ok(())
                                 }
->>>>>>> 62419cea
                             }
                             _ => Ok(()),
                         }
                     })
             } else {
-                Self::mk_runner(egraph, &limits, timeout)
+                Self::mk_runner(egraph, &limits)
             }
         };
         match self {
@@ -95,15 +81,7 @@
 
                 let mut runner = get_runner(egraph.clone(), *limits);
 
-                let start = Instant::now();
                 for _ in 0..limits.iter {
-                    // Early out if we've passed the time limit
-                    let elapsed = start.elapsed();
-                    if elapsed > timeout {
-                        runner.egraph.rebuild();
-                        return runner.egraph;
-                    }
-
                     // Sat
                     runner = get_runner(runner.egraph, Limits::max()).run(&sat);
 
@@ -153,11 +131,7 @@
         egraph: &EGraph<L, SynthAnalysis>,
         ruleset: &Ruleset<L>,
     ) -> EGraph<L, SynthAnalysis> {
-        // Set timeout to something quite high (10 minutes) to reduce non-deterministic
-        // behavior. If egg terminates due to timeout, it's hard to reason about
-        // what did/didn't merge, and things vary a lot on different machines, so
-        // it is best to avoid terminating due to timeout.
-        self.run_internal(egraph, ruleset, None, Duration::from_secs(600))
+        self.run_internal(egraph, ruleset, None)
     }
 
     pub fn run_derive<L: SynthLanguage>(
@@ -166,14 +140,6 @@
         ruleset: &Ruleset<L>,
         rule: &Rule<L>,
     ) -> EGraph<L, SynthAnalysis> {
-        // We need to include a timeout for derivability checking because the ruler1
-        // baseline rules are not very well-behaved so they go off the rails if left
-        // unattended. The ruler1 derivability checker had a 10 second timeout,
-        // so we do the same here. Ours is actually more generous because (at least
-        // in the case of the saturating scheduler), it's possible to run for 30-40
-        // seconds because there are multiple runners strung together. In any case,
-        // the timeout gives the rules at least as long as the ruler1 derivability
-        // checker would have.
-        self.run_internal(egraph, ruleset, Some(rule), Duration::from_secs(10))
+        self.run_internal(egraph, ruleset, Some(rule))
     }
 }