/*! `Ruler` is a framework for automatically inferring rewrite rules using equality saturation.
It uses equality saturation in two novel ways to scale the rule synthesis:
    1. to minimize the term space from which candidate rules are selected,
   and 2. to minimize the candidate rule space by removing redundant rules based on rules
   currently in the ruleset.
!*/
use clap::Parser;
use egg::*;
use rand::SeedableRng;
use rand_pcg::Pcg64;
use serde::{Deserialize, Serialize};
use std::{
    borrow::{Borrow, Cow},
    cmp::Ordering,
    fmt::{Debug, Display},
    hash::{BuildHasherDefault, Hash},
    sync::Arc,
    time::{Duration, Instant},
};

mod bv;
mod convert_sexp;
mod derive;
mod equality;
mod util;

/// Faster hashMap implementation used in rustc
pub type HashMap<K, V> = rustc_hash::FxHashMap<K, V>;

/// Faster hashSet implementation used in rustc
pub type HashSet<K> = rustc_hash::FxHashSet<K>;

/// IndexMap data implementation used in rustc
pub type IndexMap<K, V> = indexmap::IndexMap<K, V, BuildHasherDefault<rustc_hash::FxHasher>>;

pub use bv::*;
pub use equality::*;
pub use util::*;

/// Return the `i`th letter from the English alphabet.
pub fn letter(i: usize) -> &'static str {
    let alpha = "abcdefghijklmnopqrstuvwxyz";
    &alpha[i..i + 1]
}

/// Constant folding method
#[derive(Debug, Clone, Eq, PartialEq)]
pub enum ConstantFoldMethod {
    NoFold,       // disables constant folding
    CvecMatching, // constant folding done by cvec matching
    Lang,         // constant folding implemented by language
}

/// Validation result
#[derive(Debug, Clone)]
pub enum ValidationResult {
    Valid,
    Invalid,
    Unknown,
}

impl From<bool> for ValidationResult {
    fn from(b: bool) -> Self {
        match b {
            true => ValidationResult::Valid,
            false => ValidationResult::Invalid,
        }
    }
}

/// Properties of cvecs in `Ruler`; currently only their length.
/// cvecs are stored as [eclass analysis data](https://docs.rs/egg/0.6.0/egg/trait.Analysis.html).
#[derive(Debug, Clone)]
pub struct SynthAnalysis {
    /// Length of cvec or characteristic vector.
    /// All cvecs have the same length.
    pub cvec_len: usize,
    pub constant_fold: ConstantFoldMethod,
    pub rule_lifting: bool,
}

impl Default for SynthAnalysis {
    fn default() -> Self {
        Self {
            cvec_len: 10,
            constant_fold: ConstantFoldMethod::CvecMatching,
            rule_lifting: false,
        }
    }
}

/// Trait for defining a language for which `Ruler` will synthesize rewrites.
///
/// Every domain defines it own `Constant` type.
/// `eval` implements an interpreter for the domain. It returns a `Cvec` of length `cvec_len`
/// where each cvec element is computed using `eval`.
pub trait SynthLanguage: egg::Language + Send + Sync + Display + FromOp + 'static {
    type Constant: Clone + Hash + Eq + Debug + Display;

    fn eval<'a, F>(&'a self, cvec_len: usize, f: F) -> CVec<Self>
    where
        F: FnMut(&'a Id) -> &'a CVec<Self>;

    fn to_var(&self) -> Option<Symbol>;
    fn mk_var(sym: egg::Symbol) -> Self;
    fn is_var(&self) -> bool {
        self.to_var().is_some()
    }

    fn to_constant(&self) -> Option<&Self::Constant>;
    fn mk_constant(c: Self::Constant) -> Self;
    fn is_constant(&self) -> bool {
        self.to_constant().is_some()
    }

    /// Generalize a pattern
    fn generalize(expr: &RecExpr<Self>, map: &mut HashMap<Symbol, Var>) -> Pattern<Self> {
        let nodes: Vec<_> = expr
            .as_ref()
            .iter()
            .map(|n| match n.to_var() {
                Some(sym) => {
                    let var = if let Some(var) = map.get(&sym) {
                        *var
                    } else {
                        let var = format!("?{}", letter(map.len())).parse().unwrap();
                        map.insert(sym, var);
                        var
                    };
                    ENodeOrVar::Var(var)
                }
                None => ENodeOrVar::ENode(n.clone()),
            })
            .collect();

        Pattern::from(PatternAst::from(nodes))
    }

    /// Instantiate a pattern
    fn instantiate(pattern: &Pattern<Self>) -> RecExpr<Self> {
        let nodes: Vec<_> = pattern
            .ast
            .as_ref()
            .iter()
            .map(|n| match n {
                ENodeOrVar::ENode(n) => n.clone(),
                ENodeOrVar::Var(v) => {
                    let s = v.to_string();
                    assert!(s.starts_with('?'));
                    Self::mk_var(s[1..].into())
                }
            })
            .collect();

        RecExpr::from(nodes)
    }

    /// Applies alpha renaming to a recexpr
    fn alpha_renaming(expr: &RecExpr<Self>) -> RecExpr<Self> {
        let map = &mut HashMap::<Symbol, Var>::default();
        let nodes: Vec<_> = expr
            .as_ref()
            .iter()
            .map(|n| match n.to_var() {
                Some(sym) => {
                    let var = if let Some(var) = map.get(&sym) {
                        *var
                    } else {
                        let var = format!("?{}", letter(map.len())).parse().unwrap();
                        map.insert(sym, var);
                        var
                    };

                    let s = var.to_string();
                    Self::mk_var(s[1..].into())
                }
                None => n.clone(),
            })
            .collect();

        RecExpr::from(nodes)
    }

    /// Heuristics for ranking rewrites based on number of variables,
    /// constants, size of the `lhs` and `rhs`, total size of `lhs` and `rhs`,
    /// and number of ops.
    fn score(lhs: &Pattern<Self>, rhs: &Pattern<Self>) -> [i32; 5] {
        let sz_lhs = AstSize.cost_rec(&lhs.ast) as i32;
        let sz_rhs = AstSize.cost_rec(&rhs.ast) as i32;
        // let sz_max_pattern = sz_lhs.max(sz_rhs);

        // lhs.vars() and rhs.vars() is deduping
        // examples
        //   (- x x) => 0 --- 1 b/c x only var
        //   (- x 0) => x --- 1 b/c x only var
        //   (+ x y) => (+ y x) --- 2 b/c x, y only vars
        let mut var_set: HashSet<Var> = Default::default();
        var_set.extend(lhs.vars());
        var_set.extend(rhs.vars());
        let n_vars_rule = var_set.len() as i32;

        let mut op_set: HashSet<String> = Default::default();
        for node in lhs.ast.as_ref().iter().chain(rhs.ast.as_ref()) {
            if !node.is_leaf() {
                op_set.insert(node.to_string());
            }
        }
        let n_ops = op_set.len() as i32;

        let n_consts = lhs
            .ast
            .as_ref()
            .iter()
            .chain(rhs.ast.as_ref())
            .filter(|n| match n {
                ENodeOrVar::ENode(n) => n.is_constant(),
                ENodeOrVar::Var(_) => false,
            })
            .count() as i32;

        // (-sz_max_pattern, n_vars_rule)
        [
            n_vars_rule,
            -n_consts,
            -i32::max(sz_lhs, sz_rhs),
            // -i32::min(sz_lhs, sz_rhs),
            -(sz_lhs + sz_rhs),
            -n_ops,
            // 0
        ]
    }

    /// Initialize an egraph with variables and interesting constants from the domain.
    fn init_synth(synth: &mut Synthesizer<Self>);

    /// Layer wise term enumeration in the egraph.
    fn make_layer(synth: &Synthesizer<Self>, iter: usize) -> Vec<Self>;

    /// Returns true if the rewrite is valid
    fn is_valid_rewrite(
        _egraph: &EGraph<Self, SynthAnalysis>,
        _rhs: &Pattern<Self>,
        _subst: &Subst,
    ) -> bool {
        true
    }

    /// Returns true if the node is in an allowed node
    /// Useful for rule lifting.
    fn is_allowed(&self) -> bool {
        true
    }

    /// Returns true if the node is extractable
    /// Used for rule lifting.
    fn is_extractable(&self) -> bool {
        true
    }

    /// Returns true if every node in the recexpr is in the domain
    fn recexpr_is_allowed(expr: &RecExpr<Self>) -> bool {
        expr.as_ref().iter().all(|x| x.is_allowed())
    }

    /// Constant folding done explicitly by the language
    fn constant_fold(_egraph: &mut EGraph<Self, SynthAnalysis>, _id: Id) {
        // do nothing by default
    }

    /// Given a , `ctx`, i.e., mapping from variables to cvecs, evaluate a pattern, `pat`,
    /// on each element of the cvec.
    fn eval_pattern(
        pat: &Pattern<Self>,
        ctx: &HashMap<Var, CVec<Self>>,
        cvec_len: usize,
    ) -> CVec<Self> {
        let mut buf: Vec<Cow<CVec<Self>>> = vec![];
        for enode in pat.ast.as_ref().iter() {
            match enode {
                ENodeOrVar::ENode(enode) => {
                    let cvec = enode.eval(cvec_len, |id| buf[usize::from(*id)].borrow());
                    buf.push(Cow::Owned(cvec));
                }
                ENodeOrVar::Var(var) => {
                    buf.push(Cow::Borrowed(&ctx[var]));
                }
            }
        }
        buf.pop().unwrap().into_owned()
    }

    /// Domain specific rule validation.
    fn validate(
        synth: &mut Synthesizer<Self>,
        lhs: &Pattern<Self>,
        rhs: &Pattern<Self>,
    ) -> ValidationResult;

    /// helper functions to convert CVC4 rewrites to Ruler's rule syntax.
    fn convert_parse(s: &str) -> RecExpr<Self> {
        s.parse().unwrap()
    }

    /// convert CVC4 rewrites to Ruler's rule syntax.
    fn convert_eq(s: &str) -> Option<Equality<Self>> {
        use symbolic_expressions::{parser::parse_str, Sexp};
        let sexp = parse_str(s).unwrap();
        let list = sexp.list().unwrap();
        assert!(
            list[0] == Sexp::String("candidate-rewrite".into())
                || list[0] == Sexp::String("rewrite".into())
        );
        let l = Self::convert_parse(&list[1].to_string());
        let r = Self::convert_parse(&list[2].to_string());
        Equality::new(&l, &r)
    }

    /// Entry point. Use the `synth` argument from the command line
    /// for rule synthesis.
    fn main() {
        let _ = env_logger::builder().try_init();
        match Command::parse() {
            Command::Synth(params) => {
                let outfile = params.outfile.clone();
                let syn = Synthesizer::<Self>::new(params);
                let report = syn.run();
                let file = std::fs::File::create(&outfile)
                    .unwrap_or_else(|_| panic!("Failed to open '{}'", outfile));
                serde_json::to_writer_pretty(file, &report).expect("failed to write json");
            }
            Command::Derive(params) => derive::derive::<Self>(params),
            Command::ConvertSexp(params) => convert_sexp::convert::<Self>(params),
        }
    }
}

/// A synthesizer for a given [SynthLanguage].
pub struct Synthesizer<L: SynthLanguage> {
    pub params: SynthParams,
    pub rng: Pcg64,
    pub egraph: EGraph<L, SynthAnalysis>,
    initial_egraph: EGraph<L, SynthAnalysis>,
    pub all_eqs: EqualityMap<L>,
    pub old_eqs: EqualityMap<L>,
    pub new_eqs: EqualityMap<L>,
    pub lifting_rewrites: Vec<Rewrite<L, SynthAnalysis>>,
    pub smt_unknown: usize,
}

impl<L: SynthLanguage> Synthesizer<L> {
    /// Initialize all the arguments of the [Synthesizer].
    pub fn new(params: SynthParams) -> Self {
        // add prior rules (if any) to old_eqs
        let mut olds: EqualityMap<L> = Default::default();
        if params.prior_rules.is_some() {
            for (l, r) in derive::parse::<L>(params.prior_rules.as_ref().unwrap()) {
                if let Some(e) = Equality::new(&l, &r) {
                    olds.insert(e.name.clone(), e);
                }
            }
        }

        let mut synth = Self {
            rng: Pcg64::seed_from_u64(params.seed),
            egraph: Default::default(),
            initial_egraph: Default::default(),
            old_eqs: olds.clone(),
            new_eqs: Default::default(),
            all_eqs: olds, // also add prior rules to all_eqs
            lifting_rewrites: vec![],
            smt_unknown: 0,
            params,
        };

        // For rule lifting, do not denote here since
        // initial_egraph is used during minimization.
        // It is possible rules will be thrown out due
        // to some equivalence that is introduced here.
        L::init_synth(&mut synth);
        synth.initial_egraph = synth.egraph.clone();
        synth
    }

    /// Get the eclass ids for all eclasses in the egraph.
    pub fn ids(&self) -> impl '_ + Iterator<Item = Id> {
        self.egraph.classes().map(|c| c.id)
    }

    /// Create a [runner](https://docs.rs/egg/0.6.0/egg/struct.Runner.html).
    fn mk_runner(&self, mut egraph: EGraph<L, SynthAnalysis>) -> Runner<L, SynthAnalysis, ()> {
        let node_limit = self.params.eqsat_node_limit;

        let mut runner = Runner::default()
            .with_node_limit(usize::MAX)
            .with_hook(move |r| {
                let size = r.egraph.total_number_of_nodes();
                if size > node_limit {
                    Err(format!("Node limit: {}", size))
                } else {
                    Ok(())
                }
            })
            .with_node_limit(self.params.eqsat_node_limit * 2)
            .with_iter_limit(self.params.eqsat_iter_limit)
            .with_time_limit(Duration::from_secs(self.params.eqsat_time_limit))
            .with_scheduler(SimpleScheduler);
        runner = if self.params.no_conditionals {
            egraph.analysis.cvec_len = 0;
            for c in egraph.classes_mut() {
                c.data.cvec.truncate(0);
            }
            runner.with_egraph(egraph).with_hook(|r| {
                for c in r.egraph.classes_mut() {
                    if c.nodes.iter().any(|n| n.is_constant()) {
                        c.nodes.retain(|n| n.is_constant());
                    }
                }
                Ok(())
            })
        } else {
            runner.with_egraph(egraph)
        };
        runner
    }

    fn mk_cvec_less_runner(
        &self,
        egraph: EGraph<L, SynthAnalysis>,
    ) -> Runner<L, SynthAnalysis, ()> {
        let node_limit = self.params.eqsat_node_limit;

        Runner::default()
            .with_node_limit(usize::MAX)
            .with_hook(move |r| {
                let size = r.egraph.total_number_of_nodes();
                if size > node_limit {
                    Err(format!("Node limit: {}", size))
                } else {
                    Ok(())
                }
            })
            .with_node_limit(self.params.eqsat_node_limit * 2)
            .with_iter_limit(self.params.eqsat_iter_limit)
            .with_time_limit(Duration::from_secs(self.params.eqsat_time_limit))
            .with_scheduler(SimpleScheduler)
            .with_egraph(egraph)
    }

    /// Apply current ruleset to the term egraph to minimize the term space.
    #[inline(never)]
    fn run_rewrites(&mut self) -> EGraph<L, SynthAnalysis> {
        // run the rewrites using all_eqs
        let start = Instant::now();
        let num_rewrites = self.all_eqs.len();
        log::info!("running eqsat with {} rules", num_rewrites);

        let rewrites: Vec<&Rewrite<L, SynthAnalysis>> =
            self.all_eqs.values().flat_map(|eq| &eq.rewrites).collect();

        log::info!("Rewrites: {}", rewrites.len());

        let mut runner = self.mk_runner(self.egraph.clone());
        runner = runner.run(rewrites);

        log::info!("{:?} collecting unions...", runner.stop_reason.unwrap());
        // update the clean egraph based on any unions that happened
        let mut found_unions = HashMap::default();
        for id in self.ids() {
            let id2 = runner.egraph.find(id);
            found_unions.entry(id2).or_insert_with(Vec::new).push(id);
        }

        for ids in found_unions.values() {
            for win in ids.windows(2) {
                self.egraph.union(win[0], win[1]);
            }
        }

        runner.egraph.rebuild();
        log::info!("Ran {} rules in {:?}", num_rewrites, start.elapsed());
        runner.egraph
    }

    /// Like run rewrites but unions are simply extracted and returned
    /// along with the runner egraph.
    fn run_rewrites_with_unions(
        &self,
        rewrites: Vec<&Rewrite<L, SynthAnalysis>>,
        mut runner: Runner<L, SynthAnalysis>,
    ) -> (EGraph<L, SynthAnalysis>, HashMap<Id, Vec<Id>>) {
        // run the rewrites
        let start = Instant::now();
        let ids: Vec<Id> = runner.egraph.classes().map(|c| c.id).collect();
        let num_rewrites = rewrites.len();
        log::info!("running eqsat with {} rules", num_rewrites);
        runner = runner.run(rewrites);

        log::info!("{:?} collecting unions...", runner.stop_reason.unwrap());
        // update the clean egraph based on any unions that happened
        let mut found_unions = HashMap::default();
        for id in ids {
            let id2 = runner.egraph.find(id);
            found_unions.entry(id2).or_insert_with(Vec::new).push(id);
        }

        runner.egraph.rebuild();
        log::info!("Ran {} rules in {:?}", num_rewrites, start.elapsed());
        log::info!("Found {} unions", found_unions.len());
        (runner.egraph, found_unions)
    }

    /// Generate potential rewrite rule candidates by cvec_matching.
    ///
    /// Note that this is a pair-wise matcher which is invoked when conditional
    /// rewrite rule inference is enabled.
    #[inline(never)]
    fn cvec_match_pair_wise(&self) -> EqualityMap<L> {
        let mut by_cvec: IndexMap<CVec<L>, Vec<Id>> = IndexMap::default();

        let not_all_nones = self
            .ids()
            .filter(|id| !&self.egraph[*id].data.cvec.iter().all(|v| v == &None));
        for id in not_all_nones {
            let class = &self.egraph[id];
            let cvec = vec![class.data.cvec[0].clone()];
            by_cvec.entry(cvec).or_default().push(class.id);
        }

        log::info!("# unique cvecs: {}", by_cvec.len());

        let mut new_eqs = EqualityMap::default();
        let extract = Extractor::new(&self.egraph, AstSize);

        let compare = |cvec1: &CVec<L>, cvec2: &CVec<L>| -> bool {
            for tup in cvec1.iter().zip(cvec2) {
                match tup {
                    (Some(a), Some(b)) if a != b => return false,
                    _ => (),
                }
            }
            true
        };

        for ids in by_cvec.values() {
            let mut ids = ids.iter().copied();
            while let Some(id1) = ids.next() {
                for id2 in ids.clone() {
                    if compare(&self.egraph[id1].data.cvec, &self.egraph[id2].data.cvec) {
                        let (_, e1) = extract.find_best(id1);
                        let (_, e2) = extract.find_best(id2);
                        if let Some(mut eq) = Equality::new(&e1, &e2) {
                            log::debug!("  Candidate {}", eq);
                            eq.ids = Some((id1, id2));
                            new_eqs.insert(eq.name.clone(), eq);
                        }
                    }
                }
            }
        }

        new_eqs.retain(|k, _v| !self.all_eqs.contains_key(k));
        new_eqs
    }

    /// Generate potential rewrite rule candidates by cvec_matching.
    /// This is a more efficient implementation that hashes the eclasses by their cvecs.
    ///
    /// Note that this is only used when conditional rewrite rule inference is disabled.
    #[inline(never)]
    fn cvec_match(&self) -> (EqualityMap<L>, Vec<Vec<Id>>) {
        // build the cvec matching data structure
        let mut by_cvec: IndexMap<&CVec<L>, Vec<Id>> = IndexMap::default();

        for id in self.ids() {
            let class = &self.egraph[id];
            if class.data.is_defined() {
                by_cvec.entry(&class.data.cvec).or_default().push(class.id);
            }
        }

        log::info!("# unique cvecs: {}", by_cvec.len());

        let mut new_eqs = EqualityMap::default();
        let extract = Extractor::new(&self.egraph, AstSize);
        for ids in by_cvec.values() {
            if self.params.linear_cvec_matching || !ids.is_empty() {
                let mut terms_ids: Vec<_> =
                    ids.iter().map(|&id| (extract.find_best(id), id)).collect();
                terms_ids.sort_by_key(|x| x.0 .0);
                let ((_c1, e1), id1) = terms_ids.remove(0);
                for ((_c2, e2), id2) in terms_ids {
                    if let Some(mut eq) = Equality::new(&e1, &e2) {
                        log::debug!("  Candidate {}", eq);
                        eq.ids = Some((id1, id2));
                        new_eqs.insert(eq.name.clone(), eq);
                    }
                }
            } else {
                let mut id_iter = ids.iter();
                while let Some(&id1) = id_iter.next() {
                    let (_, e1) = extract.find_best(id1);
                    for &id2 in id_iter.clone() {
                        let (_, e2) = extract.find_best(id2);
                        if let Some(mut eq) = Equality::new(&e1, &e2) {
                            log::debug!("  Candidate {}", eq);
                            eq.ids = Some((id1, id2));
                            new_eqs.insert(eq.name.clone(), eq);
                        }
                    }
                }
            }
        }

        new_eqs.retain(|k, _v| !self.all_eqs.contains_key(k));
        (new_eqs, by_cvec.into_iter().map(|pair| pair.1).collect())
    }

    /// Enumerates a layer and filters (EMA, constant filtering)
    fn enumerate_layer(&self, iter: usize) -> Vec<L> {
        let mut layer = L::make_layer(self, iter);
        layer.retain(|n| !n.all(|id| self.egraph[id].data.exact));

        // no constants (if set)
        log::info!("Made layer of {} nodes", layer.len());
        if iter > self.params.no_constants_above_iter {
            let constants: HashSet<Id> = self
                .ids()
                .filter(|id| {
                    let expr = &self.egraph[*id].data.simplest;
                    expr.as_ref().iter().any(|n| n.is_constant())
                })
                .collect();

            layer.retain(|n| n.all(|id| !constants.contains(&id)));
        }

        // deduplicate
        let mut cp = self.egraph.clone();
        let mut max_id = cp.number_of_classes();
        layer.retain(|node| {
            if iter > self.params.ema_above_iter {
                let rec = node.to_recexpr(|id| self.egraph[id].data.simplest.as_ref());
                let rec2 = L::alpha_renaming(&rec);
                let id = cp.add_expr(&rec2);
                if usize::from(id) < max_id {
                    return false;
                }
                max_id = usize::from(id);
                true
            } else {
                let id = cp.add(node.clone());
                if usize::from(id) < max_id {
                    return false;
                }
                max_id = usize::from(id);
                true
            }
        });

        layer
    }

    // Adds a slice of nodes to the egraph
    fn add_chunk(egraph: &mut EGraph<L, SynthAnalysis>, chunk: &[L], ema: bool) {
        for node in chunk {
            if ema {
                let rec = node.to_recexpr(|id| egraph[id].data.simplest.as_ref());
                egraph.add_expr(&L::alpha_renaming(&rec));
            } else {
                egraph.add(node.clone());
            }
        }
    }

    // Run single chunk
    fn run_chunk(&mut self, chunk: &[L], iter: usize, poison_rules: &mut HashSet<Equality<L>>) {
        Synthesizer::add_chunk(&mut self.egraph, chunk, iter > self.params.ema_above_iter);

        'inner: loop {
            let run_rewrites_before = Instant::now();
            if !self.params.no_run_rewrites {
                self.run_rewrites();
            }

            let run_rewrites = run_rewrites_before.elapsed().as_secs_f64();

            let rule_discovery_before = Instant::now();
            log::info!("cvec matching...");
            let (new_eqs, _) = if self.params.no_conditionals {
                self.cvec_match()
            } else {
                (self.cvec_match_pair_wise(), vec![])
            };

            let rule_discovery = rule_discovery_before.elapsed().as_secs_f64();
            log::info!("{} candidate eqs", new_eqs.len());

            let mut filtered_eqs: EqualityMap<L> = new_eqs
                .into_iter()
                .filter(|eq| !poison_rules.contains(&eq.1))
                .collect();
            filtered_eqs.sort_by(|_, eq1, _, eq2| eq1.score().cmp(&eq2.score()));
            log::info!(
                "Time taken in... run_rewrites: {}, rule discovery: {}",
                run_rewrites,
                rule_discovery
            );

            // break if we have nothing to minimize
            if filtered_eqs.is_empty() {
                break 'inner;
            }

            let eq_chunk_count = div_up(filtered_eqs.len(), self.params.eq_chunk_size);
            let mut eq_chunk_num = 1;
            let mut minimized_eq_count = 0;

            log::info!("Running minimization loop with {} chunks", eq_chunk_count);
            while !filtered_eqs.is_empty() {
                log::info!("Chunk {} / {}", eq_chunk_num, eq_chunk_count);
                log::info!(
                    "egraph n={}, e={}",
                    self.egraph.total_size(),
                    self.egraph.number_of_classes(),
                );
                eq_chunk_num += 1;

                let mut eqs_chunk: EqualityMap<L> = EqualityMap::default();
                while !filtered_eqs.is_empty() && eqs_chunk.len() < self.params.eq_chunk_size {
                    if let Some((k, v)) = filtered_eqs.pop() {
                        eqs_chunk.insert(k, v);
                    }
                }

                let rule_minimize_before = Instant::now();
                let (eqs, bads) = self.choose_eqs(eqs_chunk);
                let rule_minimize = rule_minimize_before.elapsed().as_secs_f64();

                log::info!("Added {} rules to the poison set!", bads.len());
                for bad in bads {
                    poison_rules.insert(bad.1);
                }

                // TODO check formatting for Learned...
                log::info!("Time taken in... rule minimization: {}", rule_minimize);

                log::info!("Chose {} good rules", eqs.len());
                for (_, eq) in &eqs {
                    if !self.params.no_run_rewrites {
                        assert!(!self.all_eqs.contains_key(&eq.name));
                        if let Some((i, j)) = eq.ids {
                            // inserted
                            self.egraph.union(i, j);
                        } else {
                            // extracted
                            // let mut cp = self.egraph.clone();
                            let lrec = L::instantiate(&eq.lhs);
                            let rrec = L::instantiate(&eq.rhs);
                            let i = self.egraph.add_expr(&lrec);
                            let j = self.egraph.add_expr(&rrec);

                            self.egraph.union(i, j);
                        }
                    }

                    log::info!("  {}", eq);
                }

                minimized_eq_count += eqs.len();
                self.new_eqs.extend(eqs.clone());
                self.all_eqs.extend(eqs);
            }

            // break if we have no new eqs
            if minimized_eq_count == 0 {
                log::info!("Stopping early, no minimized eqs");
                break 'inner;
            }

            // For the no-conditional case which returns
            // a non-empty list of ids that have the same cvec,
            // won't this cause eclasses to merge even if the rule is actually not valid?
            if self.params.rules_to_take == usize::MAX {
                log::info!("Stopping early, took all eqs");
                break 'inner;
            }
        }
    }

    /// Rule synthesis for one domain, i.e., Ruler as presented at OOPSLA'21
    fn run_cvec_synth(mut self) -> Report<L> {
        let mut poison_rules: HashSet<Equality<L>> = HashSet::default();
        let t = Instant::now();

        assert!(self.params.iters > 0);
        for iter in 1..=self.params.iters {
            log::info!("[[[ Iteration {} ]]]", iter);
            let layer = self.enumerate_layer(iter);
            for chunk in layer.chunks(self.params.node_chunk_size) {
                self.run_chunk(chunk, iter, &mut poison_rules);
            }
        }

        let time = t.elapsed().as_secs_f64();

        let mut eqs: Vec<_> = self.all_eqs.clone().into_iter().map(|(_, eq)| eq).collect();
        eqs.sort_by_key(|eq| eq.score());
        eqs.reverse();

        // final run_rewrites
        if self.params.do_final_run {
            let old = std::mem::replace(&mut self.params.no_conditionals, false);
            let rws = self.all_eqs.values().flat_map(|eq| &eq.rewrites);
            let final_runner = self.mk_runner(self.egraph.clone());
            final_runner.run(rws);
            self.params.no_conditionals = old;
        }

        let num_rules = self.new_eqs.len();
        let mut n_eqs: Vec<_> = self.new_eqs.clone().into_iter().map(|(_, eq)| eq).collect();
        n_eqs.sort_by_key(|eq| eq.score());
        n_eqs.reverse();
        let num_olds = self.old_eqs.len();
        let o_eqs: Vec<_> = self.old_eqs.clone().into_iter().map(|(_, eq)| eq).collect();
        for eq in &n_eqs {
            println!("  {:?}   {}", eq.score(), eq);
        }
        println!(
            "Learned {} rules in {:?} using {} old rules.",
            num_rules, time, num_olds
        );
        Report {
            params: self.params,
            time,
            num_rules,
            all_eqs: eqs,
            new_eqs: n_eqs,
            old_eqs: o_eqs,
            smt_unknown: self.smt_unknown,
        }
    }

    // Run single chunk
    fn run_chunk_rule_lifting(&mut self, chunk: &[L], iter: usize) {
        Synthesizer::add_chunk(&mut self.egraph, chunk, iter > self.params.ema_above_iter);

        let mut new_candidate_eqs: EqualityMap<L> = EqualityMap::default();
        let run_rewrites_before = Instant::now();

<<<<<<< HEAD
        // run allowed rules
=======
        // 1) Allowed rules
        // This phase compacts the egraph by running rules that were
        // learned during this run of Ruler.
        // Effectively functions like `run_rewrites` phase
        // of the cvec-based rule synthesis.
        // Dispose of the runner and only apply unions
        // to not introduce new (allowed) enodes.
>>>>>>> aa6ef6c8
        log::info!("running allowed rules");
        let runner = self.mk_cvec_less_runner(self.egraph.clone());
        let rewrites: Vec<&Rewrite<L, SynthAnalysis>> =
            self.new_eqs.values().flat_map(|eq| &eq.rewrites).collect();
        let (_, found_unions) = self.run_rewrites_with_unions(rewrites, runner);
        for ids in found_unions.values() {
            for win in ids.windows(2) {
                self.egraph.union(win[0], win[1]);
            }
        }

        self.egraph.rebuild();

<<<<<<< HEAD
        // run lifting rules
=======
        // 2) Lifting rules
        // This phase denotes newly added allowed nodes in terms
        // of a forbidden denotation.
        // It is essential that these rules fully saturate
        // and that extraneous nodes are kept to a minimum
        // Keep the runner egraph since it has
        // the fully denoted forms.
        // It is possible to learn rules during this phase
        // so extract potential candidates for
        // every union.
>>>>>>> aa6ef6c8
        log::info!("running lifting rules");
        let runner = self
            .mk_cvec_less_runner(self.egraph.clone())
            .with_iter_limit(self.params.eqsat_iter_limit + 1); // increase iter limit by 1 to ensure saturation
        let rewrites: Vec<&Rewrite<L, SynthAnalysis>> = self.lifting_rewrites.iter().collect();
        let (new_egraph, found_unions) = self.run_rewrites_with_unions(rewrites, runner);

        for ids in found_unions.values() {
            for win in ids.windows(2) {
                if self.egraph[win[0]].data.is_extractable
                    && self.egraph[win[1]].data.is_extractable
                {
                    let extract = Extractor::new(&self.egraph, ExtractableAstSize);
                    let (_, e1) = extract.find_best(win[0]);
                    let (_, e2) = extract.find_best(win[1]);
                    if let Some(mut eq) = Equality::new(&e1, &e2) {
                        if e1 != e2 &&
                            e1.as_ref().iter().all(|x| x.is_extractable()) &&        // extractable and valid
                            e2.as_ref().iter().all(|x| x.is_extractable())
                        {
                            if let ValidationResult::Valid = L::validate(self, &eq.lhs, &eq.rhs) {
                                eq.ids = Some((win[0], win[1]));
                                if !new_candidate_eqs.contains_key(&eq.name) {
                                    log::debug!("  Candidate {}", eq);
                                    new_candidate_eqs.insert(eq.name.clone(), eq);
                                }
                            }
                        }
                    }
                }
            }
        }

        self.egraph = new_egraph;
        self.egraph.rebuild();

<<<<<<< HEAD
        // run forbidden rules + lifting rules
=======
        // 3) Forbidden rules
        // This phase runs forbidden rules provided by the `--prior-rules` flag.
        // Any union among allowed eclasses is a candidate equality.
        // Dispose of the runner and only apply unions
        // to not introduce new forbidden enodes.
        // Make sure to use lifting rules since lifting rules
        // are just a special set of forbidden rules.
>>>>>>> aa6ef6c8
        log::info!("running forbidden rules");
        let runner = self.mk_cvec_less_runner(self.egraph.clone());
        let rewrites: Vec<&Rewrite<L, SynthAnalysis>> = self
            .old_eqs
            .values()
            .flat_map(|eq| &eq.rewrites)
            .chain(self.lifting_rewrites.iter())
            .collect();
        let (_, found_unions) = self.run_rewrites_with_unions(rewrites, runner);

        // these unions are candidate rewrite rules
        for ids in found_unions.values() {
            for win in ids.windows(2) {
                if self.egraph[win[0]].data.is_extractable
                    && self.egraph[win[1]].data.is_extractable
                {
                    let extract = Extractor::new(&self.egraph, ExtractableAstSize);
                    let (_, e1) = extract.find_best(win[0]);
                    let (_, e2) = extract.find_best(win[1]);
                    if let Some(mut eq) = Equality::new(&e1, &e2) {
                        if e1 != e2 &&
                            e1.as_ref().iter().all(|x| x.is_extractable()) &&        // extractable and valid
                            e2.as_ref().iter().all(|x| x.is_extractable())
                        {
                            if let ValidationResult::Valid = L::validate(self, &eq.lhs, &eq.rhs) {
                                eq.ids = Some((win[0], win[1]));
                                if !new_candidate_eqs.contains_key(&eq.name) {
                                    new_candidate_eqs.insert(eq.name.clone(), eq);
                                }
                            }
                        }
                    }
                }

                self.egraph.union(win[0], win[1]);
            }
        }

        self.egraph.rebuild();
        new_candidate_eqs.retain(|k, _v| !self.all_eqs.contains_key(k));
        let run_rewrites = run_rewrites_before.elapsed().as_secs_f64();
        log::info!("Time taken in... run_rewrites: {}", run_rewrites);
        log::info!("Found {} candidates", new_candidate_eqs.len());

        let eq_chunk_count = div_up(new_candidate_eqs.len(), self.params.eq_chunk_size);
        let mut eq_chunk_num = 1;

        log::info!("Running minimization loop with {} chunks", eq_chunk_count);
        while !new_candidate_eqs.is_empty() {
            log::info!("Chunk {} / {}", eq_chunk_num, eq_chunk_count);
            log::info!(
                "egraph n={}, e={}",
                self.egraph.total_size(),
                self.egraph.number_of_classes(),
            );
            eq_chunk_num += 1;

            let mut eqs_chunk: EqualityMap<L> = EqualityMap::default();
            while !new_candidate_eqs.is_empty() && eqs_chunk.len() < self.params.eq_chunk_size {
                if let Some((k, v)) = new_candidate_eqs.pop() {
                    eqs_chunk.insert(k, v);
                }
            }

            let rule_minimize_before = Instant::now();
            log::info!("Rewrites before minimization: {}", eqs_chunk.len());
            let (eqs, _) = self.choose_eqs(eqs_chunk);
            let rule_minimize = rule_minimize_before.elapsed().as_secs_f64();
            log::info!("Time taken in... rule minimization: {}", rule_minimize);

            log::info!("Chose {} good rules", eqs.len());
            for (_, eq) in &eqs {
                if !self.params.no_run_rewrites {
                    assert!(!self.all_eqs.contains_key(&eq.name));
                    if let Some((i, j)) = eq.ids {
                        // inserted
                        self.egraph.union(i, j);
                    } else {
                        // extracted
                        // let mut cp = self.egraph.clone();
                        let lrec = L::instantiate(&eq.lhs);
                        let rrec = L::instantiate(&eq.rhs);
                        let i = self.egraph.add_expr(&lrec);
                        let j = self.egraph.add_expr(&rrec);

                        self.egraph.union(i, j);
                    }
                }

                log::info!("  {}", eq);
            }

            self.new_eqs.extend(eqs.clone());
            self.all_eqs.extend(eqs);
            self.egraph.rebuild();
        }
    }

    /// Rule synthesis for rule lifting
    fn run_rule_lifting(mut self) -> Report<L> {
        let t = Instant::now();
        // run lifting rewrites (iter 0)
<<<<<<< HEAD
        log::info!("running initial lifting rewrites");
=======
        log::info!("running lifting rewrites");
>>>>>>> aa6ef6c8
        let mut runner = self.mk_cvec_less_runner(self.egraph.clone());
        runner = runner.run(&self.lifting_rewrites);
        runner.egraph.rebuild();
        self.egraph = runner.egraph;

        assert!(self.params.iters > 0);
        for iter in 1..=self.params.iters {
            log::info!("[[[ Iteration {} ]]]", iter);
            let layer = self.enumerate_layer(iter);
            for chunk in layer.chunks(self.params.node_chunk_size) {
                self.run_chunk_rule_lifting(chunk, iter);
            }
        }

        let time = t.elapsed().as_secs_f64();
        let mut eqs: Vec<_> = self.all_eqs.clone().into_iter().map(|(_, eq)| eq).collect();
        eqs.sort_by_key(|eq| eq.score());
        eqs.reverse();

        // final run_rewrites
        if self.params.do_final_run {
            let old = std::mem::replace(&mut self.params.no_conditionals, false);
            let rws = self.all_eqs.values().flat_map(|eq| &eq.rewrites);
            let final_runner = self.mk_cvec_less_runner(self.egraph.clone());
            final_runner.run(rws);
            self.params.no_conditionals = old;
        }

        let extractor = Extractor::new(&self.egraph, AstSize);
        let mut ids: Vec<Id> = self.ids().collect();
        ids.sort();
        for id in ids {
            let (_, e) = extractor.find_best(id);
            log::info!("{}: `{}` {:?}", id, e.pretty(500), self.egraph[id].nodes);
        }

        let num_rules = self.new_eqs.len();
        let mut n_eqs: Vec<_> = self.new_eqs.clone().into_iter().map(|(_, eq)| eq).collect();
        n_eqs.sort_by_key(|eq| eq.score());
        n_eqs.reverse();
        let num_olds = self.old_eqs.len();
        let o_eqs: Vec<_> = self.old_eqs.clone().into_iter().map(|(_, eq)| eq).collect();
        for eq in &n_eqs {
            println!("  {:?}   {}", eq.score(), eq);
        }
        println!(
            "Learned {} rules in {:?} using {} old rules.",
            num_rules, time, num_olds
        );
        Report {
            params: self.params,
            time,
            num_rules,
            all_eqs: eqs,
            new_eqs: n_eqs,
            old_eqs: o_eqs,
            smt_unknown: self.smt_unknown,
        }
    }

    /// Top level function for rule synthesis.
    /// This corresponds to `Figure 4` in the Ruler paper, where
    /// all the key components of `Ruler` (e.g., `make_layer`, `run_rewrites`, `cvec_match`, `choose_eqs`) are invoked.
    pub fn run(mut self) -> Report<L> {
        // normalize some params
        if self.params.rules_to_take == 0 {
            self.params.rules_to_take = usize::MAX;
        }
        if self.params.node_chunk_size == 0 {
            self.params.node_chunk_size = usize::MAX;
        }
        if self.params.eq_chunk_size == 0 {
            self.params.eq_chunk_size = usize::MAX;
        }

        if self.egraph.analysis.rule_lifting {
            self.run_rule_lifting()
        } else {
            self.run_cvec_synth()
        }
    }
}

/// Reports for each run of Ruler.
#[derive(Serialize, Deserialize)]
#[serde(bound = "L: SynthLanguage")]
pub struct Report<L: SynthLanguage> {
    pub params: SynthParams,
    pub time: f64,
    pub num_rules: usize,
    pub smt_unknown: usize,
    pub all_eqs: Vec<Equality<L>>,
    pub new_eqs: Vec<Equality<L>>,
    pub old_eqs: Vec<Equality<L>>,
}

#[derive(Serialize, Deserialize)]
#[serde(bound = "L: SynthLanguage")]
struct SlimReport<L: SynthLanguage> {
    time: f64,
    all_eqs: Vec<Equality<L>>,
    new_eqs: Vec<Equality<L>>,
    old_eqs: Vec<Equality<L>>,
}

/// All parameters for rule synthesis.
#[derive(Parser, Deserialize, Serialize)]
#[clap(rename_all = "kebab-case")]
pub struct SynthParams {
    /// Seed for random number generator, used for random cvec value generation
    #[clap(long, default_value = "0")]
    pub seed: u64,
    /// How many random values to add to the cvecs
    #[clap(long, default_value = "0")]
    pub n_samples: usize,
    /// Number of variables to add to the initial egraph
    #[clap(long, default_value = "3")]
    pub variables: usize,
    /// Output file name
    #[clap(long, default_value = "out.json")]
    pub outfile: String,
    /// Constant folding
    #[clap(long)]
    pub no_constant_fold: bool,

    ///////////////////
    // search params //
    ///////////////////
    /// Number of iterations
    #[clap(long, default_value = "1")]
    pub iters: usize,
    /// 0 is unlimited
    #[clap(long, default_value = "0")]
    pub rules_to_take: usize,
    /// 0 is unlimited
    #[clap(long, default_value = "100000")]
    pub node_chunk_size: usize,
    /// 0 is unlimited
    #[clap(long, default_value = "0")]
    pub eq_chunk_size: usize,
    /// disallows enumerating terms with constants past this iteration
    #[clap(long, default_value = "999999")]
    pub no_constants_above_iter: usize,
    /// For enabling / disabling conditional rule inference
    #[clap(long)]
    pub no_conditionals: bool,
    #[clap(long)]
    /// For turning off `run_rewrites`
    pub no_run_rewrites: bool,
    #[clap(long)]
    pub linear_cvec_matching: bool,
    /// modulo alpha renaming
    #[clap(long, default_value = "999999")]
    pub ema_above_iter: usize,
    // disabled operators during enumeration
    #[clap(long)]
    pub disabled_ops: Option<String>,
    // disabled constants during enumeration
    #[clap(long)]
    pub disabled_consts: Option<String>,
    // consts allowed in final rules, empty implies no filter
    #[clap(long)]
    pub filtered_consts: Option<String>,

    ////////////////
    // eqsat args //
    ////////////////
    /// node limit for all the eqsats
    #[clap(long, default_value = "300000")]
    pub eqsat_node_limit: usize,
    /// iter limit for all the eqsats
    #[clap(long, default_value = "2")]
    pub eqsat_iter_limit: usize,
    /// time limit (seconds) for all the eqsats
    #[clap(long, default_value = "60")]
    pub eqsat_time_limit: u64,
    /// Controls the size of cvecs
    #[clap(long, default_value = "5")]
    pub important_cvec_offsets: u32,

    //////////////////////////
    // domain specific args //
    //////////////////////////
    /// (str only), the number of additional int variables
    #[clap(long, default_value = "1")]
    pub str_int_variables: usize,
    /// Only for bv, makes it do a complete cvec
    #[clap(long, conflicts_with = "important-cvec-offsets")]
    pub complete_cvec: bool,
    /// Only for bool/bv
    #[clap(long)]
    pub no_xor: bool,
    /// Only for bv
    #[clap(long)]
    pub no_shift: bool,

    ///////////////////
    // eqsat soundness params //
    ///////////////////
    // for validation approach
    /// random testing based validation
    #[clap(long, default_value = "0")]
    pub num_fuzz: usize,
    /// SMT based verification (uses Z3 for the current prototype)
    #[clap(long, conflicts_with = "num-fuzz")]
    pub use_smt: bool,
    /// For a final round of run_rewrites to remove redundant rules.
    #[clap(long)]
    pub do_final_run: bool,

    ///////////////////
    // persistence params //
    ///////////////////
    #[clap(long)]
    pub prior_rules: Option<String>,
}

/// Derivability report.
#[derive(clap::Parser)]
#[clap(rename_all = "kebab-case")]
pub struct DeriveParams {
    in1: String,
    in2: String,
    out: String,
    #[clap(long, default_value = "5")]
    iter_limit: usize,
    #[clap(long, default_value = "300000")]
    node_limit: usize,
    #[clap(long, default_value = "60")]
    time_limit: u64,
    #[clap(long)]
    ci: bool,
    #[clap(long)]
    new_eqs: bool,
}

/// Report for rules generated by CVC4.
#[derive(Parser)]
#[clap(rename_all = "kebab-case")]
pub struct ConvertParams {
    cvc_log: String,
    out: String,
}

/// Ruler can be run to synthesize rules, compare two rulesets
/// for derivability, and convert CVC4 rewrites to patterns in Ruler.
#[derive(Parser)]
#[clap(rename_all = "kebab-case")]
pub enum Command {
    Synth(SynthParams),
    Derive(DeriveParams),
    ConvertSexp(ConvertParams),
}

/// A mapping from a name to an `Equality`.
pub type EqualityMap<L> = IndexMap<Arc<str>, Equality<L>>;

/// A CVec is a data structure that stores the result of evaluating a term on concrete inputs.
pub type CVec<L> = Vec<Option<<L as SynthLanguage>::Constant>>;

/// Simple macro for generating cvecs for unary, binary, and ternary ops.
#[macro_export]
macro_rules! map {
    ($get:ident, $a:ident => $body:expr) => {
        $get($a)
            .iter()
            .map(|a| match a {
                Some($a) => $body,
                _ => None,
            })
            .collect::<Vec<_>>()
    };
    ($get:ident, $a:ident, $b:ident => $body:expr) => {
        $get($a)
            .iter()
            .zip($get($b).iter())
            .map(|tup| match tup {
                (Some($a), Some($b)) => $body,
                _ => None,
            })
            .collect::<Vec<_>>()
    };
    ($get:ident, $a:ident, $b:ident, $c:ident => $body:expr) => {
        $get($a)
            .iter()
            .zip($get($b).iter())
            .zip($get($c).iter())
            .map(|tup| match tup {
                ((Some($a), Some($b)), Some($c)) => $body,
                _ => None,
            })
            .collect::<Vec<_>>()
    };
}

/// The Signature represents eclass analysis data.
#[derive(Debug, Clone)]
pub struct Signature<L: SynthLanguage> {
    pub cvec: CVec<L>,
    pub simplest: RecExpr<L>,
    pub exact: bool,
    pub is_allowed: bool,
    pub is_extractable: bool,
}

impl<L: SynthLanguage> Signature<L> {
    /// A cvec is defined either it is empty or has at least one `Some` value.
    pub fn is_defined(&self) -> bool {
        self.cvec.is_empty() || self.cvec.iter().any(|v| v.is_some())
    }
}

fn ord_merge(to: &mut Option<Ordering>, from: Ordering) {
    if let Some(ord) = to.as_mut() {
        match (*ord, from) {
            (Ordering::Equal, _) => *ord = from,
            (_, Ordering::Equal) => (),
            (_, _) if *ord == from => (),
            _ => *to = None,
        }
    }
}

fn ord_to_did_merge(ord: Option<Ordering>) -> DidMerge {
    match ord {
        None => DidMerge(true, true),
        Some(Ordering::Equal) => DidMerge(false, false),
        Some(Ordering::Greater) => DidMerge(false, true),
        Some(Ordering::Less) => DidMerge(true, false),
    }
}

impl<L: SynthLanguage> egg::Analysis<L> for SynthAnalysis {
    type Data = Signature<L>;

    fn merge(&self, to: &mut Self::Data, from: Self::Data) -> DidMerge {
        let mut ord = Some(Ordering::Equal);
        let cost_fn = |x: &RecExpr<L>| {
            if self.rule_lifting && L::recexpr_is_allowed(x) {
                ExtractableAstSize.cost_rec(x)
            } else {
                AstSize.cost_rec(x)
            }
        };

        // do not merge high-level enode with low-level enode
        assert_eq!(
            to.is_allowed,
            from.is_allowed,
            "trying to merge allowed and forbidden eclasses: {} != {}",
            to.simplest.pretty(100),
            from.simplest.pretty(100)
        );

        if !to.cvec.is_empty() && !from.cvec.is_empty() {
            for i in 0..to.cvec.len() {
                match (to.cvec[i].clone(), from.cvec[i].clone()) {
                    (None, Some(_)) => {
                        to.cvec[i] = from.cvec[i].clone();
                        ord_merge(&mut ord, Ordering::Less);
                    }
                    (Some(x), Some(y)) => {
                        assert_eq!(x, y, "cvecs do not match at index {}: {} != {}", i, x, y)
                    }
                    (Some(_), None) => {
                        ord_merge(&mut ord, Ordering::Greater);
                    }
                    _ => (),
                }
            }
        }

<<<<<<< HEAD
            ord_merge(&mut ord, to.exact.cmp(&from.exact));
=======
        if from.exact && !to.exact {
            to.exact = true;
            merge_a = true;
        }

        if from.is_extractable && !to.is_extractable {
            to.is_extractable = true;
            merge_a = true;
>>>>>>> aa6ef6c8
        }

        to.exact |= from.exact;
        to.is_extractable |= from.is_extractable;
        if cost_fn(&from.simplest) < cost_fn(&to.simplest) {
            to.simplest = from.simplest;
        }

        ord_to_did_merge(ord)
    }

    fn make(egraph: &EGraph<L, Self>, enode: &L) -> Self::Data {
        let get_cvec = |i: &Id| &egraph[*i].data.cvec;
        let get_simplest = |i: &Id| &egraph[*i].data.simplest;
        Signature {
            cvec: enode.eval(egraph.analysis.cvec_len, get_cvec),
            simplest: if enode.is_allowed() && (enode.is_var() || enode.is_constant()) {
                let mut rec = RecExpr::<L>::default();
                rec.add(enode.clone());
                rec
            } else {
                let mut nodes: Vec<L> = vec![];
                let mut map: HashMap<Id, Id> = HashMap::default();
                enode.for_each(|id| {
                    if map.get(&id) == None {
                        let s = get_simplest(&id);
                        let i = nodes.len();
                        for n in s.as_ref() {
                            nodes.push(n.clone().map_children(|id| Id::from(usize::from(id) + i)));
                        }

                        map.insert(id, Id::from(nodes.len() - 1));
                    }
                });

                nodes.push(enode.clone().map_children(|id| *map.get(&id).unwrap()));
                RecExpr::from(nodes)
            },
            exact: !enode.is_var() && enode.all(|i| egraph[i].data.exact),
            is_allowed: enode.is_allowed(),
            is_extractable: enode.is_extractable(),
        }
    }

    fn modify(egraph: &mut EGraph<L, Self>, id: Id) {
        match egraph.analysis.constant_fold {
            ConstantFoldMethod::CvecMatching => {
                let sig = &egraph[id].data;
                if sig.exact {
                    let first = sig.cvec.iter().find_map(|x| x.as_ref());
                    if let Some(first) = first {
                        let enode = L::mk_constant(first.clone());
                        let added = egraph.add(enode);
                        egraph.union(id, added);
                    }
                }
            }
            ConstantFoldMethod::Lang => {
                if egraph[id].data.exact {
                    L::constant_fold(egraph, id);
                }
            }
            _ => (),
        }
    }
}

impl<L: SynthLanguage> Synthesizer<L> {
    /// Shrink the candidate space.
    #[inline(never)]
    fn shrink(
        &mut self,
        mut new_eqs: EqualityMap<L>,
        step: usize,
        should_validate: bool,
    ) -> (EqualityMap<L>, EqualityMap<L>) {
        let mut keepers = EqualityMap::default();
        let mut bads = EqualityMap::default();
        let initial_len = new_eqs.len();
        let mut first_iter = true;

        while !new_eqs.is_empty() {
            // best are last
            new_eqs.sort_by(|_, eq1, _, eq2| eq1.score().cmp(&eq2.score()));

            // take step valid rules from the end of new_eqs
            let mut took = 0;
            if !first_iter {
                while let Some((name, eq)) = new_eqs.pop() {
                    if should_validate {
                        let valid = L::validate(self, &eq.lhs, &eq.rhs);
                        match valid {
                            ValidationResult::Valid => {
                                let old = keepers.insert(name, eq);
                                took += old.is_none() as usize;
                            }
                            _ => {
                                bads.insert(name, eq);
                            }
                        }
                    } else {
                        let old = keepers.insert(name, eq);
                        took += old.is_none() as usize;
                    }

                    if took >= step {
                        break;
                    }
                }
            }

            first_iter = false;
            if new_eqs.is_empty() {
                break;
            }

            if keepers.len() >= self.params.rules_to_take {
                keepers.truncate(self.params.rules_to_take);
                break;
            }

            log::info!("Shrinking with {} keepers", keepers.len());
            let rewrites = self
                .all_eqs
                .values()
                .flat_map(|eq| &eq.rewrites)
                .chain(keepers.values().flat_map(|eq| &eq.rewrites));

            let mut runner = self.mk_runner(self.initial_egraph.clone());
            for candidate_eq in new_eqs.values() {
                runner = runner.with_expr(&L::instantiate(&candidate_eq.lhs));
                runner = runner.with_expr(&L::instantiate(&candidate_eq.rhs));
            }

            runner = runner.run(rewrites);
            log::info!(
                "Stopping {:?}, {:?}",
                runner.stop_reason.clone().unwrap(),
                runner.iterations.len()
            );

            let old_len = new_eqs.len();
            new_eqs.clear();
            if self.egraph.analysis.rule_lifting {
                let extract = Extractor::new(&runner.egraph, ExtractableAstSize);
                for ids in runner.roots.chunks(2) {
                    if runner.egraph.find(ids[0]) != runner.egraph.find(ids[1]) {
                        let left = extract.find_best(ids[0]).1;
                        let right = extract.find_best(ids[1]).1;
                        if L::recexpr_is_allowed(&left) && L::recexpr_is_allowed(&right) {
                            if let Some(eq) = Equality::new(&left, &right) {
                                if !self.all_eqs.contains_key(&eq.name) {
                                    new_eqs.insert(eq.name.clone(), eq);
                                }
                            }
                        }
                    }
                }
            } else {
                let extract = Extractor::new(&runner.egraph, AstSize);
                for ids in runner.roots.chunks(2) {
                    if runner.egraph.find(ids[0]) != runner.egraph.find(ids[1]) {
                        let left = extract.find_best(ids[0]).1;
                        let right = extract.find_best(ids[1]).1;
                        if let Some(eq) = Equality::new(&left, &right) {
                            if !self.all_eqs.contains_key(&eq.name) {
                                new_eqs.insert(eq.name.clone(), eq);
                            }
                        }
                    }
                }
            };

            log::info!(
                "Minimizing... threw away {} rules, {} / {} remain",
                old_len - new_eqs.len(),
                new_eqs.len(),
                initial_len,
            );
        }

        if self.params.rules_to_take == usize::MAX {
            assert!(new_eqs.is_empty());
        }

        (keepers, bads)
    }

    /// Apply rewrites rules as they are being inferred, to minimize the candidate space.
    #[inline(never)]
    fn choose_eqs(&mut self, mut new_eqs: EqualityMap<L>) -> (EqualityMap<L>, EqualityMap<L>) {
        let step_sizes: Vec<usize> = vec![100, 10, 1];
        let mut bads = EqualityMap::default();
        let mut should_validate = true;
        let mut step_idx = 0;

        // Idea here is to remain at a high step level as long as possible
        // Move down in step size if
        //  (a) the number of eqs is smaller than the step size
        //  (b) the number of bad eqs is smaller than the step size
        // Never move up in step level
        'inner: loop {
            let step = step_sizes[step_idx];
            if self.params.rules_to_take < step || new_eqs.len() < step {
                if step_idx + 1 == step_sizes.len() {
                    break 'inner;
                } else {
                    step_idx += 1;
                    continue;
                }
            }

            let (n, b) = self.shrink(new_eqs, step, should_validate);
            let n_bad = b.len();
            new_eqs = n;
            bads.extend(b);

            // if we taking all the rules, we don't need to validate anymore
            if self.params.rules_to_take == usize::MAX {
                should_validate = false;
            }

            if n_bad < step {
                // not enough progress:
                if step_idx + 1 == step_sizes.len() {
                    if n_bad == 0 {
                        // break if no progress at lowest step size
                        break 'inner;
                    } // else loop again
                } else {
                    // default: decrease step size
                    step_idx += 1;
                }
            }
        }

        (new_eqs, bads)
    }
}

/// An alternate cost function that computes the number of operators in an term.
pub struct NumberOfOps;
impl<L: Language> egg::CostFunction<L> for NumberOfOps {
    type Cost = usize;
    fn cost<C>(&mut self, enode: &L, mut costs: C) -> Self::Cost
    where
        C: FnMut(Id) -> Self::Cost,
    {
        if enode.is_leaf() {
            0
        } else {
            enode.fold(1, |sum, id| sum + costs(id))
        }
    }
}

// Cost function only counting ops in the domain
// Penalizes ops not in the domain
pub struct NumberOfAllowedOps;
impl<L: SynthLanguage> egg::CostFunction<L> for NumberOfAllowedOps {
    type Cost = usize;
    fn cost<C>(&mut self, enode: &L, mut costs: C) -> Self::Cost
    where
        C: FnMut(Id) -> Self::Cost,
    {
        if !enode.is_allowed() {
            usize::max_value()
        } else if enode.is_var() || enode.is_constant() {
            0
        } else {
            enode.fold(1, |sum, id| sum.saturating_add(costs(id)))
        }
    }
}

// Cost function for ast size in the domain
// Penalizes ops not in the domain
pub struct ExtractableAstSize;
impl<L: SynthLanguage> egg::CostFunction<L> for ExtractableAstSize {
    type Cost = usize;
    fn cost<C>(&mut self, enode: &L, mut costs: C) -> Self::Cost
    where
        C: FnMut(Id) -> Self::Cost,
    {
        if enode.is_extractable() {
            enode.fold(1, |sum, id| sum.saturating_add(costs(id)))
        } else {
            usize::max_value()
        }
    }
}<|MERGE_RESOLUTION|>--- conflicted
+++ resolved
@@ -11,7 +11,6 @@
 use serde::{Deserialize, Serialize};
 use std::{
     borrow::{Borrow, Cow},
-    cmp::Ordering,
     fmt::{Debug, Display},
     hash::{BuildHasherDefault, Hash},
     sync::Arc,
@@ -847,9 +846,6 @@
         let mut new_candidate_eqs: EqualityMap<L> = EqualityMap::default();
         let run_rewrites_before = Instant::now();
 
-<<<<<<< HEAD
-        // run allowed rules
-=======
         // 1) Allowed rules
         // This phase compacts the egraph by running rules that were
         // learned during this run of Ruler.
@@ -857,7 +853,6 @@
         // of the cvec-based rule synthesis.
         // Dispose of the runner and only apply unions
         // to not introduce new (allowed) enodes.
->>>>>>> aa6ef6c8
         log::info!("running allowed rules");
         let runner = self.mk_cvec_less_runner(self.egraph.clone());
         let rewrites: Vec<&Rewrite<L, SynthAnalysis>> =
@@ -871,9 +866,6 @@
 
         self.egraph.rebuild();
 
-<<<<<<< HEAD
-        // run lifting rules
-=======
         // 2) Lifting rules
         // This phase denotes newly added allowed nodes in terms
         // of a forbidden denotation.
@@ -884,7 +876,6 @@
         // It is possible to learn rules during this phase
         // so extract potential candidates for
         // every union.
->>>>>>> aa6ef6c8
         log::info!("running lifting rules");
         let runner = self
             .mk_cvec_less_runner(self.egraph.clone())
@@ -921,9 +912,6 @@
         self.egraph = new_egraph;
         self.egraph.rebuild();
 
-<<<<<<< HEAD
-        // run forbidden rules + lifting rules
-=======
         // 3) Forbidden rules
         // This phase runs forbidden rules provided by the `--prior-rules` flag.
         // Any union among allowed eclasses is a candidate equality.
@@ -931,7 +919,6 @@
         // to not introduce new forbidden enodes.
         // Make sure to use lifting rules since lifting rules
         // are just a special set of forbidden rules.
->>>>>>> aa6ef6c8
         log::info!("running forbidden rules");
         let runner = self.mk_cvec_less_runner(self.egraph.clone());
         let rewrites: Vec<&Rewrite<L, SynthAnalysis>> = self
@@ -1034,11 +1021,7 @@
     fn run_rule_lifting(mut self) -> Report<L> {
         let t = Instant::now();
         // run lifting rewrites (iter 0)
-<<<<<<< HEAD
-        log::info!("running initial lifting rewrites");
-=======
         log::info!("running lifting rewrites");
->>>>>>> aa6ef6c8
         let mut runner = self.mk_cvec_less_runner(self.egraph.clone());
         runner = runner.run(&self.lifting_rewrites);
         runner.egraph.rebuild();
@@ -1351,31 +1334,11 @@
     }
 }
 
-fn ord_merge(to: &mut Option<Ordering>, from: Ordering) {
-    if let Some(ord) = to.as_mut() {
-        match (*ord, from) {
-            (Ordering::Equal, _) => *ord = from,
-            (_, Ordering::Equal) => (),
-            (_, _) if *ord == from => (),
-            _ => *to = None,
-        }
-    }
-}
-
-fn ord_to_did_merge(ord: Option<Ordering>) -> DidMerge {
-    match ord {
-        None => DidMerge(true, true),
-        Some(Ordering::Equal) => DidMerge(false, false),
-        Some(Ordering::Greater) => DidMerge(false, true),
-        Some(Ordering::Less) => DidMerge(true, false),
-    }
-}
-
 impl<L: SynthLanguage> egg::Analysis<L> for SynthAnalysis {
     type Data = Signature<L>;
 
     fn merge(&self, to: &mut Self::Data, from: Self::Data) -> DidMerge {
-        let mut ord = Some(Ordering::Equal);
+        let mut merge_a = false;
         let cost_fn = |x: &RecExpr<L>| {
             if self.rule_lifting && L::recexpr_is_allowed(x) {
                 ExtractableAstSize.cost_rec(x)
@@ -1398,22 +1361,16 @@
                 match (to.cvec[i].clone(), from.cvec[i].clone()) {
                     (None, Some(_)) => {
                         to.cvec[i] = from.cvec[i].clone();
-                        ord_merge(&mut ord, Ordering::Less);
+                        merge_a = true;
                     }
                     (Some(x), Some(y)) => {
                         assert_eq!(x, y, "cvecs do not match at index {}: {} != {}", i, x, y)
                     }
-                    (Some(_), None) => {
-                        ord_merge(&mut ord, Ordering::Greater);
-                    }
                     _ => (),
                 }
             }
         }
 
-<<<<<<< HEAD
-            ord_merge(&mut ord, to.exact.cmp(&from.exact));
-=======
         if from.exact && !to.exact {
             to.exact = true;
             merge_a = true;
@@ -1422,16 +1379,14 @@
         if from.is_extractable && !to.is_extractable {
             to.is_extractable = true;
             merge_a = true;
->>>>>>> aa6ef6c8
-        }
-
-        to.exact |= from.exact;
-        to.is_extractable |= from.is_extractable;
+        }
+
         if cost_fn(&from.simplest) < cost_fn(&to.simplest) {
             to.simplest = from.simplest;
-        }
-
-        ord_to_did_merge(ord)
+            merge_a = true;
+        }
+
+        DidMerge(merge_a, true)
     }
 
     fn make(egraph: &EGraph<L, Self>, enode: &L) -> Self::Data {
