--- conflicted
+++ resolved
@@ -77,11 +77,6 @@
         egraph: &mut EGraph<L, SynthAnalysis>,
         matched_id: Id,
         subst: &Subst,
-<<<<<<< HEAD
-        searcher_ast: Option<&PatternAst<L>>,
-        rule_name: Symbol,
-=======
->>>>>>> b0546504
     ) -> Vec<Id> {
         if !egraph[matched_id].data.is_defined() {
             return vec![];
@@ -107,13 +102,7 @@
             return vec![];
         }
 
-<<<<<<< HEAD
-        let ids = self
-            .rhs
-            .apply_one(egraph, matched_id, subst, searcher_ast, rule_name);
-=======
         let ids = self.rhs.apply_one(egraph, matched_id, subst);
->>>>>>> b0546504
         // assert_eq!(ids.len(), 1);
         if ids.is_empty() {
             return vec![];
