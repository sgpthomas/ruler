use egg::*;
use rand::SeedableRng;
use ruler::Constant;
use ruler::*;
use std::env;
use std::io::{self, Write};

fn simplify(mut param: SynthParam) -> std::io::Result<()> {
<<<<<<< HEAD
    let eqs = param.run(true, true);
=======
    let eqs = param.run(13, true);
>>>>>>> 64f6d63e
    let rules = eqs.iter().map(|eq| &eq.rewrite);
    println!("Entering simplification loop...");
    loop {
        print!("Input expression: ");
        io::stdout().flush()?;
        let mut expr_str = String::new();
        match io::stdin().read_line(&mut expr_str) {
            Ok(_) => {
                let runner: Runner<SimpleMath, SynthAnalysis, ()> = Runner::default()
                    .with_expr(&expr_str.parse().unwrap())
                    .run(rules.clone());

                let mut ext = Extractor::new(&runner.egraph, AstSize);
                let (_, simp_expr) = ext.find_best(runner.roots[0]);
                println!("Simplified result: {}", simp_expr);
                println!();
            }
            Err(_) => println!("failed to read expression"),
        }
    }
}

fn main() {
    let _ = env_logger::builder().try_init();
    let args: Vec<String> = env::args().collect();

    let mut param = SynthParam {
        rng: SeedableRng::seed_from_u64(5),
        n_iter: 2,
        n_samples: 25,
        variables: vec!["x".into(), "y".into(), "z".into()],
        consts: vec![
            Constant::Number(0),
            Constant::Number(1),
            Constant::Number(-1),
            // Constant::Number(i32::MIN),
            // Constant::Number(i32::MAX-1),
            // Constant::Number(i32::MAX),
        ], //, Constant::Boolean(false)] //, Constant::Boolean(true)],
        cond_rule_iters: 1,
        cond_rule_rand_idx: 5,
        cond_diff_thresh: 12,
    };

    if args.len() < 2 {
<<<<<<< HEAD
        param.run(true, true);
=======
        param.run(13, false);
>>>>>>> 64f6d63e
    } else if args.len() >= 2 && args[1] == "simplify" {
        let res = simplify(param);
        match res {
            Ok(_) => println!(),
            Err(_) => println!("Error while simplifying"),
        }
    } else {
        println!("USAGE: \n `cargo run` will run Ruler \n `cargo run simplify` will allow simplifying an expression.");
    }
}<|MERGE_RESOLUTION|>--- conflicted
+++ resolved
@@ -6,11 +6,7 @@
 use std::io::{self, Write};
 
 fn simplify(mut param: SynthParam) -> std::io::Result<()> {
-<<<<<<< HEAD
-    let eqs = param.run(true, true);
-=======
-    let eqs = param.run(13, true);
->>>>>>> 64f6d63e
+    let eqs = param.run(13, false, true);
     let rules = eqs.iter().map(|eq| &eq.rewrite);
     println!("Entering simplification loop...");
     loop {
@@ -56,11 +52,7 @@
     };
 
     if args.len() < 2 {
-<<<<<<< HEAD
-        param.run(true, true);
-=======
-        param.run(13, false);
->>>>>>> 64f6d63e
+        param.run(13, false, true);
     } else if args.len() >= 2 && args[1] == "simplify" {
         let res = simplify(param);
         match res {
