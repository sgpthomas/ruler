--- conflicted
+++ resolved
@@ -192,38 +192,14 @@
 
 fn contains_div_by_zero(rec: &RecExpr<ENodeOrVar<Math>>) -> bool {
     rec.as_ref().iter().any(|n| match n {
-<<<<<<< HEAD
-        ENodeOrVar::ENode(Math::RDiv([_, i])) => {
-            match &rec.as_ref()[usize::from(*i)] {
-                ENodeOrVar::ENode(n) => is_real_zero(&n),
-                _ => false,
-            }
-=======
         ENodeOrVar::ENode(Math::RDiv([_, i])) => match &rec.as_ref()[usize::from(*i)] {
-            ENodeOrVar::ENode(n) => is_zero(n),
+            ENodeOrVar::ENode(n) => is_real_zero(&n),
             _ => false,
->>>>>>> fb627206
         },
         _ => false,
     })
 }
 
-<<<<<<< HEAD
-=======
-// returns the sequence associated with the eclass
-// fn sequence_ids(egraph: &EGraph<Math, SynthAnalysis>, id: &Id) -> Vec<Id> {
-//     egraph[*id].nodes
-//         .iter()
-//         .filter_map(|x| {
-//             match x {
-//                 Math::Lim(i) => Some(*i),
-//                 _ => None,
-//             }
-//         })
-//         .collect()
-// }
-
->>>>>>> fb627206
 impl SynthLanguage for Math {
     type Constant = Rational; // not used
 
@@ -347,23 +323,13 @@
         let extract = Extractor::new(&synth.egraph, NumberOfDomainOps);
         let mut to_add = vec![];
 
-<<<<<<< HEAD
         // disabled operators from command line
         // (TODO: validate input)
-        let disabled_ops: Vec<&str> =
-            if let Some(s) = &synth.params.disabled_ops {
-                s.split(" ").collect()
-            } else {
-                vec![]
-            };
-=======
-        // disabled operators (TODO: validate input)
         let disabled_ops: Vec<&str> = if let Some(s) = &synth.params.disabled_ops {
-            s.split(' ').collect()
+            s.split(" ").collect()
         } else {
             vec![]
         };
->>>>>>> fb627206
 
         // predicate if disabled
         let allowedp = |s| !disabled_ops.iter().any(|x| x.eq(&s));
@@ -391,12 +357,6 @@
                     continue;
                 };
 
-<<<<<<< HEAD
-                if allowedp("+") { to_add.push(Math::RAdd([i, j])); }
-                if allowedp("-") { to_add.push(Math::RSub([i, j])); }
-                if allowedp("/") { to_add.push(Math::RMul([i, j])); }
-                if allowedp("/") && !synth.egraph[j].nodes.iter().any(|x| is_real_zero(x)) {
-=======
                 if allowedp("+") {
                     to_add.push(Math::RAdd([i, j]));
                 }
@@ -406,8 +366,7 @@
                 if allowedp("/") {
                     to_add.push(Math::RMul([i, j]));
                 }
-                if allowedp("/") && !synth.egraph[j].nodes.iter().any(is_zero) {
->>>>>>> fb627206
+                if allowedp("/") && !synth.egraph[j].nodes.iter().any(|x| is_real_zero(x)) {
                     to_add.push(Math::RDiv([i, j]));
                 }
             }
@@ -426,17 +385,12 @@
         to_add
     }
 
-<<<<<<< HEAD
     fn validate(
         _synth: &Synthesizer<Self>,
         lhs: &Pattern<Self>,
-        rhs: &Pattern<Self>
+        rhs: &Pattern<Self>,
     ) -> ValidationResult {
         ValidationResult::from(!contains_div_by_zero(&lhs.ast) && !contains_div_by_zero(&rhs.ast))
-=======
-    fn is_valid(_synth: &mut Synthesizer<Self>, lhs: &Pattern<Self>, rhs: &Pattern<Self>) -> bool {
-        !contains_div_by_zero(&lhs.ast) && !contains_div_by_zero(&rhs.ast)
->>>>>>> fb627206
     }
 
     // custom constant folder
@@ -521,61 +475,6 @@
             }
         }
     }
-<<<<<<< HEAD
-=======
-
-    /// @Override
-    /// Heuristics for ranking rewrites based on number of variables,
-    /// constants, size of the `lhs` and `rhs`, total size of `lhs` and `rhs`,
-    /// and number of ops.
-    fn score(lhs: &Pattern<Self>, rhs: &Pattern<Self>) -> [i32; 5] {
-        let lhs_recpat = Self::recpat_instantiate(&lhs.ast);
-        let rhs_recpat = Self::recpat_instantiate(&rhs.ast);
-        let sz_lhs = ExtractableAstSize.cost_rec(&lhs_recpat) as i32;
-        let sz_rhs = ExtractableAstSize.cost_rec(&rhs_recpat) as i32;
-        // let sz_max_pattern = sz_lhs.max(sz_rhs);
-
-        // lhs.vars() and rhs.vars() is deduping
-        // examples
-        //   (- x x) => 0 --- 1 b/c x only var
-        //   (- x 0) => x --- 1 b/c x only var
-        //   (+ x y) => (+ y x) --- 2 b/c x, y only vars
-        let mut var_set: HashSet<Var> = Default::default();
-        var_set.extend(lhs.vars());
-        var_set.extend(rhs.vars());
-        let n_vars_rule = var_set.len() as i32;
-
-        let mut op_set: HashSet<String> = Default::default();
-        for node in lhs.ast.as_ref().iter().chain(rhs.ast.as_ref()) {
-            if !node.is_leaf() {
-                op_set.insert(node.to_string());
-            }
-        }
-        let n_ops = op_set.len() as i32;
-
-        let n_consts = lhs
-            .ast
-            .as_ref()
-            .iter()
-            .chain(rhs.ast.as_ref())
-            .filter(|n| match n {
-                ENodeOrVar::ENode(n) => n.is_constant(),
-                ENodeOrVar::Var(_) => false,
-            })
-            .count() as i32;
-
-        // (-sz_max_pattern, n_vars_rule)
-        [
-            n_vars_rule,
-            -n_consts,
-            -i32::max(sz_lhs, sz_rhs),
-            // -i32::min(sz_lhs, sz_rhs),
-            -(sz_lhs + sz_rhs),
-            -n_ops,
-            // 0
-        ]
-    }
->>>>>>> fb627206
 }
 
 /// Entry point.
