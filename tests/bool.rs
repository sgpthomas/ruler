--- conflicted
+++ resolved
@@ -223,11 +223,7 @@
             "(-> ?c (-> ?b ?a)) ==> (-> ?b (-> ?c ?a))",
             "(^ ?c (^ ?b ?a)) ==> (^ ?a (^ ?c ?b))",
         ]);
-<<<<<<< HEAD
-        let (can, cannot) = all_rules.derive(&expected, Limits::default());
-=======
-        let (can, cannot) = all_rules.derive(DeriveType::Lhs, expected.clone(), Limits::default());
->>>>>>> 45011841
+        let (can, cannot) = all_rules.derive(DeriveType::Lhs, &expected, Limits::default());
         assert_eq!(can.len(), expected.len());
         assert_eq!(cannot.len(), 0);
     }
@@ -285,11 +281,7 @@
             "(-> ?c (-> ?b ?a)) ==> (-> ?b (-> ?c ?a))",
             "(^ ?c (^ ?b ?a)) ==> (^ ?a (^ ?c ?b))",
         ]);
-<<<<<<< HEAD
-        let (can, cannot) = all_rules.derive(&expected, Limits::default());
-=======
-        let (can, cannot) = all_rules.derive(DeriveType::Lhs, expected.clone(), Limits::default());
->>>>>>> 45011841
+        let (can, cannot) = all_rules.derive(DeriveType::Lhs, &expected, Limits::default());
         assert_eq!(can.len(), expected.len());
         assert_eq!(cannot.len(), 0);
     }
@@ -335,19 +327,11 @@
 
         rules.write_json_rules("bool.json");
         let baseline = Ruleset::<_>::from_file("baseline/bool.rules");
-<<<<<<< HEAD
-
-        all_rules.write_json_rules("bool.json");
-        all_rules.write_json_equiderivability(
+        rules.baseline_compare_to(
             &baseline,
-            "bool.json",
-=======
-        rules.baseline_compare_to(
-            baseline,
             "ruler1",
             "bool",
             duration,
->>>>>>> 45011841
             Limits {
                 iter: 3,
                 node: 200000,
@@ -395,12 +379,8 @@
         four.to_file("four.txt");
 
         let (can, cannot) = three.derive(
-<<<<<<< HEAD
+            DeriveType::LhsAndRhs,
             &four,
-=======
-            DeriveType::LhsAndRhs,
-            four,
->>>>>>> 45011841
             Limits {
                 iter: 10,
                 node: 1000000,
